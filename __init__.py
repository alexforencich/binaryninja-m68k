--- conflicted
+++ resolved
@@ -2847,13 +2847,9 @@
             if cond_il is None:
                 il.append(il.unimplemented())
             else:
-<<<<<<< HEAD
-                t = il.get_label_for_address(il.arch, il[dest_il].constant)
-=======
-                #t = il.get_label_for_address(Architecture['M68000'], il[dest_il].value)
+                t = None
                 if il[dest_il].operation == LowLevelILOperation.LLIL_CONST:
-                    t = il.get_label_for_address(Architecture['M68000'], dest.offset + 2 + il.current_address)
->>>>>>> 19237629
+                    t = il.get_label_for_address(il.arch, il[dest_il].constant)
 
                 indirect = False
 
@@ -2896,12 +2892,9 @@
             if cond_il is None:
                 il.append(il.unimplemented())
             else:
-<<<<<<< HEAD
-                branch = il.get_label_for_address(Architecture['M68000'], il[dest_il].constant)
-=======
+                branch = None
                 if il[dest_il].operation == LowLevelILOperation.LLIL_CONST:
-                    branch = il.get_label_for_address(Architecture['M68000'], dest.offset+2+il.current_address)
->>>>>>> 19237629
+                    branch = il.get_label_for_address(Architecture['M68000'], il[dest_il].constant)
 
                 indirect = False
 
@@ -3015,7 +3008,6 @@
                     il.pop(4)
                 )
             )
-            '''
             il.append(
                 il.set_reg(4, 'sp',
                     il.add(4,
@@ -3027,7 +3019,6 @@
                     )
                 )
             )
-            '''
             il.append(
                 il.ret(
                     il.reg(4, LLIL_TEMP(0))
